--- conflicted
+++ resolved
@@ -490,16 +490,6 @@
       *
       */
       /**
-      * @doc object
-<<<<<<< HEAD
-      * @name SurfaceViewer.events:*
-      *
-      * @description
-      * Triggered on all events. The event name is passed as argument.
-      *
-      * ```js
-      *    BrainBrowser.events.addEventListener("*", function(event_name) {
-=======
       * @name SurfaceViewer.events:zoom
       *
       * @description
@@ -508,10 +498,22 @@
       *
       * ```js
       *    BrainBrowser.events.addEventListener("zoom", function(zoom) {
->>>>>>> c22f6cc4
-      *      //...
-      *    });
-      * ```
+      *      //...
+      *    });
+      * ```
+      *
+      */
+      /**
+      * @doc object
+      * @name SurfaceViewer.events:*
+      *
+      * @description
+      * Triggered on all events. The event name is passed as argument.
+      *
+      * ```js
+      *    BrainBrowser.events.addEventListener("*", function(event_name) {
+      *      //...
+      *    });
       *
       */
 
